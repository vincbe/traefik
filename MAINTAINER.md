# Maintainers

## The team

* Emile Vauge [@emilevauge](https://github.com/emilevauge)
* Vincent Demeester [@vdemeester](https://github.com/vdemeester)
* Ed Robinson [@errm](https://github.com/errm)
* Daniel Tomcej [@dtomcej](https://github.com/dtomcej)
* Manuel Zapf [@SantoDE](https://github.com/SantoDE)
* Timo Reimann [@timoreimann](https://github.com/timoreimann)
* Ludovic Fernandez [@ldez](https://github.com/ldez)
* Julien Salleyron [@juliens](https://github.com/juliens)
* Nicolas Mengin [@nmengin](https://github.com/nmengin)
* Marco Jantke [@marco-jantke](https://github.com/marco-jantke)
* Michaël Matur [@mmatur](https://github.com/mmatur)
* Gérald Croës [@geraldcroes](https://github.com/geraldcroes)
* Jean-Baptiste Doumenjou [@jbdoumenjou](https://github.com/jbdoumenjou)
* Damien Duportal [@dduportal](https://github.com/dduportal)

## Contributions Daily Meeting

* 3 Maintainers should attend to a Contributions Daily Meeting where we sort and label new issues ([is:issue label:status/0-needs-triage](https://github.com/containous/traefik/issues?utf8=%E2%9C%93&q=is%3Aissue+label%3Astatus%2F0-needs-triage+)), and review every Pull Requests
* Every pull request should be checked during the Contributions Daily Meeting
   * Even if it’s already assigned
   * Even PR labelled with `contributor/waiting-for-corrections` or `contributor/waiting-for-feedback`
* Issues labeled with `priority/P0` and `priority/P1` should be assigned.
* Modifying an issue or a pull request (labels, assignees, milestone) is only possible:
   * During the Contributions Daily Meeting
   * By an assigned maintainer
   * In case of emergency, if a change proposal is approved by 2 other maintainers (on Slack, Discord, etc)

## PR review process:

* The status `needs-design-review` is only used in complex/heavy/tricky PRs.
<<<<<<< HEAD
* From `status/1-needs-design-review` to `status/2-needs-review`: 1 design LGTM in comment, by a senior maintainer, if needed.
* From `status/2-needs-review` to `status/3-needs-merge`: 3 LGTM by any maintainer.
=======
* From `1` to `2`: 1 comment that says “design LGTM” (by a senior maintainer).
* From `2` to `3`: 3 LGTM approvals by any maintainer.
>>>>>>> 1fad7e5a
* If needed, a specific maintainer familiar with a particular domain can be requested for the review.
* If a PR has been implemented in pair programming, one peer's LGTM goes into the review for free
* Amending someone else's pull request is authorized only in emergency, if a rebase is needed, or if the initial contributor is silent

We use [PRM](https://github.com/ldez/prm) to manage locally pull requests.


## Bots

### [Myrmica Lobicornis](https://github.com/containous/lobicornis/)

**Update and Merge Pull Request**

The maintainer giving the final LGTM must add the `status/3-needs-merge` label to trigger the merge bot.

By default, a squash-rebase merge will be carried out.
To preserve commits, add `bot/merge-method-rebase` before `status/3-needs-merge`.

The status `status/4-merge-in-progress` is only used by the bot.

If the bot is not able to perform the merge, the label `bot/need-human-merge` is added.  
In such a situation, solve the conflicts/CI/... and then remove the label `bot/need-human-merge`.

To prevent the bot from automatically merging a PR, add the label `bot/no-merge`.

The label `bot/light-review` decreases the number of required LGTM from 3 to 1.

This label is used when:
- Updating the vendors from previously reviewed PRs
- Merging branches into the master
- Preparing the release


### [Myrmica Bibikoffi](https://github.com/containous/bibikoffi/)

* closes stale issues [cron]
    * use some criterion as number of days between creation, last update, labels, ...


### [Myrmica Aloba](https://github.com/containous/aloba)

**Manage GitHub labels**

* Add labels on new PR [GitHub WebHook]
* Add milestone to a new PR based on a branch version (1.4, 1.3, ...) [GitHub WebHook]
* Add and remove `contributor/waiting-for-corrections` label when a review request changes [GitHub WebHook]
* Weekly report of PR status on Slack (CaptainPR) [cron]


## Labels

A maintainer that looks at an issue/PR must define its `kind/*`, `area/*`, and `status/*`.

### Contributor

* `contributor/need-more-information`: we need more information from the contributor in order to analyze a problem.
* `contributor/waiting-for-feedback`: we need the contributor to give us feedback.
* `contributor/waiting-for-corrections`: we need the contributor to take actions in order to move forward with a PR. **(only for PR)** _[bot, humans]_
* `contributor/needs-resolve-conflicts`: use it only when there is some conflicts (and an automatic rebase is not possible). **(only for PR)** _[bot, humans]_

### Kind

* `kind/enhancement`: a new or improved feature.
* `kind/question`: a question. **(only for issue)**
* `kind/proposal`: a proposal that needs to be discussed.
  * _Proposal issues_ are design proposals
  * _Proposal PRs_ are technical prototypes that need to be refined with multiple contributors.

* `kind/bug/possible`: a possible bug that needs analysis before it is confirmed or fixed. **(only for issues)**
* `kind/bug/confirmed`: a confirmed bug (reproducible). **(only for issues)**
* `kind/bug/fix`: a bug fix. **(only for PR)**

### Resolution

* `resolution/duplicate`: a duplicate issue/PR.
* `resolution/declined`: declined (Rule #1 of open-source: no is temporary, yes is forever).
* `WIP`: Work In Progress. **(only for PR)**

### Platform

* `platform/windows`: Windows related.

### Area

* `area/acme`: ACME related.
* `area/api`: Traefik API related.
* `area/authentication`: Authentication related.
* `area/cluster`: Traefik clustering related.
* `area/documentation`: Documentation related.
* `area/infrastructure`: CI or Traefik building scripts related.
* `area/healthcheck`: Health-check related.
* `area/logs`: Logs related.
* `area/middleware`: Middleware related.
* `area/middleware/metrics`: Metrics related. (Prometheus, StatsD, ...)
* `area/middleware/tracing`: Tracing related. (Jaeger, Zipkin, ...)
* `area/oxy`: Oxy related.
* `area/provider`: related to all providers.
* `area/provider/boltdb`: Boltd DB related.
* `area/provider/consul`: Consul related.
* `area/provider/docker`: Docker and Swarm related.
* `area/provider/ecs`: ECS related.
* `area/provider/etcd`: Etcd related.
* `area/provider/eureka`: Eureka related.
* `area/provider/file`: file provider related.
* `area/provider/k8s`: Kubernetes related.
* `area/provider/kv`: KV related.
* `area/provider/marathon`: Marathon related.
* `area/provider/mesos`: Mesos related.
* `area/provider/rancher`: Rancher related.
* `area/provider/servicefabric`: Azure service fabric related.
* `area/provider/zk`: Zoo Keeper related.
* `area/rules`: Rules related.
* `area/server`: Server related.
* `area/sticky-session`: Sticky session related.
* `area/tls`: TLS related.
* `area/websocket`: WebSocket related.
* `area/webui`: Web UI related.

### Issues Priority

<<<<<<< HEAD
* `priority/P0`: needs hot fix.
* `priority/P1`: need to be fixed in next release.
* `priority/P2`: need to be fixed in the future.
* `priority/P3`: maybe.

### PR size

_Automatically set by a bot_

* `size/S`: small PR.
* `size/M`: medium PR.
* `size/L`: Large PR.
=======
* `priority/P0`: needs a hot fix. **(only for issue)**
* `priority/P1`: needs to be fixed the next release. **(only for issue)**
* `priority/P2`: needs to be fixed in the future. **(only for issue)**
* `priority/P3`: maybe. **(only for issue)**

### PR size

* `size/S`: small PR. **(only for PR)** _[bot only]_
* `size/M`: medium PR. **(only for PR)** _[bot only]_
* `size/L`: large PR. **(only for PR)** _[bot only]_
>>>>>>> 1fad7e5a

### Status - Workflow

The `status/*` labels represent the desired state in the workflow.

* `status/0-needs-triage`: all the new issues and PRs have this status. _[bot only]_
* `status/1-needs-design-review`: needs a design review. **(only for PR)**
* `status/2-needs-review`: needs a code/documentation review. **(only for PR)**
* `status/3-needs-merge`: ready to merge. **(only for PR)**
* `status/4-merge-in-progress`: merge is in progress. _[bot only]_<|MERGE_RESOLUTION|>--- conflicted
+++ resolved
@@ -32,13 +32,8 @@
 ## PR review process:
 
 * The status `needs-design-review` is only used in complex/heavy/tricky PRs.
-<<<<<<< HEAD
-* From `status/1-needs-design-review` to `status/2-needs-review`: 1 design LGTM in comment, by a senior maintainer, if needed.
-* From `status/2-needs-review` to `status/3-needs-merge`: 3 LGTM by any maintainer.
-=======
 * From `1` to `2`: 1 comment that says “design LGTM” (by a senior maintainer).
 * From `2` to `3`: 3 LGTM approvals by any maintainer.
->>>>>>> 1fad7e5a
 * If needed, a specific maintainer familiar with a particular domain can be requested for the review.
 * If a PR has been implemented in pair programming, one peer's LGTM goes into the review for free
 * Amending someone else's pull request is authorized only in emergency, if a rebase is needed, or if the initial contributor is silent
@@ -159,7 +154,6 @@
 
 ### Issues Priority
 
-<<<<<<< HEAD
 * `priority/P0`: needs hot fix.
 * `priority/P1`: need to be fixed in next release.
 * `priority/P2`: need to be fixed in the future.
@@ -167,23 +161,11 @@
 
 ### PR size
 
-_Automatically set by a bot_
+__Automatically set by a bot__
 
 * `size/S`: small PR.
 * `size/M`: medium PR.
 * `size/L`: Large PR.
-=======
-* `priority/P0`: needs a hot fix. **(only for issue)**
-* `priority/P1`: needs to be fixed the next release. **(only for issue)**
-* `priority/P2`: needs to be fixed in the future. **(only for issue)**
-* `priority/P3`: maybe. **(only for issue)**
-
-### PR size
-
-* `size/S`: small PR. **(only for PR)** _[bot only]_
-* `size/M`: medium PR. **(only for PR)** _[bot only]_
-* `size/L`: large PR. **(only for PR)** _[bot only]_
->>>>>>> 1fad7e5a
 
 ### Status - Workflow
 
